name: Foxy Source Build

on:
  push:
    branches:
<<<<<<< HEAD
=======
      - main
>>>>>>> e6773561
      - foxy

jobs:
  foxy_source:
    name: Foxy source job
    runs-on: ubuntu-20.04
    strategy:
      fail-fast: false
    env:
      ROS_DISTRO: foxy
    steps:
      - name: Setup ROS
        uses: ros-tooling/setup-ros@v0.3
        with:
          required-ros-distributions: ${{ env.ROS_DISTRO }}
      - name: Checkout
        uses: actions/checkout@v3
      - name: Build and run tests
        id: action-ros-ci
        uses: ros-tooling/action-ros-ci@v0.2
        with:
          target-ros2-distro: ${{ env.ROS_DISTRO }}
          package-name: |
            flexiv_bringup
            flexiv_controllers
            flexiv_description
            flexiv_hardware
            flexiv_moveit_config
            flexiv_msgs
            flexiv_test_nodes
          skip-tests: true
          vcs-repo-file-url: https://raw.githubusercontent.com/ros2/ros2/${{ env.ROS_DISTRO }}/ros2.repos<|MERGE_RESOLUTION|>--- conflicted
+++ resolved
@@ -3,10 +3,7 @@
 on:
   push:
     branches:
-<<<<<<< HEAD
-=======
       - main
->>>>>>> e6773561
       - foxy
 
 jobs:
